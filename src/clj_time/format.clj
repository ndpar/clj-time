(ns clj-time.format
  "Utilities for parsing and unparsing DateTimes as Strings.

   Parsing and printing are controlled by formatters. You can either use one
   of the built in ISO 8601 and a single RFC 822 formatters or define your own, e.g.:

     (def built-in-formatter (formatters :basic-date-time))
     (def custom-formatter (formatter \"yyyyMMdd\"))

   To see a list of available built-in formatters and an example of a date-time
   printed in their format:
   
    (show-formatters)
   
   Once you have a formatter, parsing and printing are strait-forward:
   
     => (parse custom-formatter \"20100311\")
     #<DateTime 2010-03-11T00:00:00.000Z>
   
     => (unparse custom-formatter (date-time 2010 10 3))
     \"20101003\"
   
   By default the parse function always returns a DateTime instance with a UTC
   time zone, and the unparse function always represents a given DateTime
   instance in UTC. A formatter can be modified to different timezones, locales,
   etc with the functions with-zone, with-locale, with-chronology, and
   with-pivot-year."
  (:refer-clojure :exclude [extend])
  (:use [clojure.contrib.def :only (defvar defvar-)])
  (:use [clojure.set :only (difference)])
  (:use clj-time.core)
  (:import (java.util.Locale)
           (org.joda.time Chronology DateTime)
           (org.joda.time.format DateTimeFormat DateTimeFormatter
                                 ISODateTimeFormat)))

(declare formatter)
;; The formatters map and show-formatters idea are strait from chrono.

(defn formatter
  "Returns a custom formatter for the given date-time pattern."
  ([#^String fmts]
     (formatter fmts utc))
  ([#^String fmts #^DateTimeZone dtz]
     (.withZone (DateTimeFormat/forPattern fmts) dtz)))
<<<<<<< HEAD
=======

(defn with-chronology
  "Return a copy of a formatter that uses the given Chronology."
  [#^DateTimeFormatter f #^Chronology c]
  (.withChronology f c))

(defn with-locale
  "Return a copy of a formatter that uses the given Locale."
  [#^DateTimeFormatter f #^Locale l]
  (.withLocale f l))

(defn with-pivot-year
  "Return a copy of a formatter that uses the given pivot year."
  [#^DateTimeFormatter f #^Integer pivot-year]
  (.withPivotYear f pivot-year))

(defn with-zone
  "Return a copy of a formatter that uses the given DateTimeZone."
  [#^DateTimeFormatter f #^DateTimeZone dtz]
  (.withZone f dtz))
>>>>>>> 6fbe73e8

(defvar formatters
  (into {} (map
    (fn [[k #^DateTimeFormatter f]] [k (.withZone f #^DateTimeZone utc)])
    {:basic-date (ISODateTimeFormat/basicDate)
     :basic-date-time (ISODateTimeFormat/basicDateTime)
     :basic-date-time-no-ms (ISODateTimeFormat/basicDateTimeNoMillis)
     :basic-ordinal-date (ISODateTimeFormat/basicOrdinalDate)
     :basic-ordinal-date-time (ISODateTimeFormat/basicOrdinalDateTime)
     :basic-ordinal-date-time-no-ms (ISODateTimeFormat/basicOrdinalDateTimeNoMillis)
     :basic-time (ISODateTimeFormat/basicTime)
     :basic-time-no-ms (ISODateTimeFormat/basicTimeNoMillis)
     :basic-t-time (ISODateTimeFormat/basicTTime)
     :basic-t-time-no-ms (ISODateTimeFormat/basicTTimeNoMillis)
     :basic-week-date (ISODateTimeFormat/basicWeekDate)
     :basic-week-date-time (ISODateTimeFormat/basicWeekDateTime)
     :basic-week-date-time-no-ms (ISODateTimeFormat/basicWeekDateTimeNoMillis)
     :date (ISODateTimeFormat/date)
     :date-element-parser (ISODateTimeFormat/dateElementParser)
     :date-hour (ISODateTimeFormat/dateHour)
     :date-hour-minute (ISODateTimeFormat/dateHourMinute)
     :date-hour-minute-second (ISODateTimeFormat/dateHourMinuteSecond)
     :date-hour-minute-second-fraction (ISODateTimeFormat/dateHourMinuteSecondFraction)
     :date-hour-minute-second-ms (ISODateTimeFormat/dateHourMinuteSecondMillis)
     :date-opt-time (ISODateTimeFormat/dateOptionalTimeParser)
     :date-parser (ISODateTimeFormat/dateParser)
     :date-time (ISODateTimeFormat/dateTime)
     :date-time-no-ms (ISODateTimeFormat/dateTimeNoMillis)
     :date-time-parser (ISODateTimeFormat/dateTimeParser)
     :hour (ISODateTimeFormat/hour)
     :hour-minute (ISODateTimeFormat/hourMinute)
     :hour-minute-second (ISODateTimeFormat/hourMinuteSecond)
     :hour-minute-second-fraction (ISODateTimeFormat/hourMinuteSecondFraction)
     :hour-minute-second-ms (ISODateTimeFormat/hourMinuteSecondMillis)
     :local-date-opt-time (ISODateTimeFormat/localDateOptionalTimeParser)
     :local-date (ISODateTimeFormat/localDateParser)
     :local-time (ISODateTimeFormat/localTimeParser)
     :ordinal-date (ISODateTimeFormat/ordinalDate)
     :ordinal-date-time (ISODateTimeFormat/ordinalDateTime)
     :ordinal-date-time-no-ms (ISODateTimeFormat/ordinalDateTimeNoMillis)
     :time (ISODateTimeFormat/time)
     :time-element-parser (ISODateTimeFormat/timeElementParser)
     :time-no-ms (ISODateTimeFormat/timeNoMillis)
     :time-parser (ISODateTimeFormat/timeParser)
     :t-time (ISODateTimeFormat/tTime)
     :t-time-no-ms (ISODateTimeFormat/tTimeNoMillis)
     :week-date (ISODateTimeFormat/weekDate)
     :week-date-time (ISODateTimeFormat/weekDateTime)
     :week-date-time-no-ms (ISODateTimeFormat/weekDateTimeNoMillis)
     :weekyear (ISODateTimeFormat/weekyear)
     :weekyear-week (ISODateTimeFormat/weekyearWeek)
     :weekyear-week-day (ISODateTimeFormat/weekyearWeekDay)
     :year (ISODateTimeFormat/year)
     :year-month (ISODateTimeFormat/yearMonth)
     :year-month-day (ISODateTimeFormat/yearMonthDay)
     :rfc822 (formatter "EEE, dd MMM yyyy HH:mm:ss Z")}))
  "Map of ISO 8601 and a single RFC 822 formatters that can be used for parsing and, in most
  cases, printing.")

(defvar- parsers
  #{:date-element-parser :date-opt-time :date-parser :date-time-parser
    :local-date-opt-time :local-date :local-time :time-element-parser
    :time-parser})

(defvar- printers
  (difference (set (keys formatters)) parsers))

(defn parse
  "Returns a DateTime instance in the UTC time zone obtained by parsing the
   given string according to the given formatter."
  ([#^DateTimeFormatter fmt #^String s]
     (.parseDateTime fmt s))
  ([#^String s]
     (first
      (for [f (vals formatters)
	    :let [d (try (parse f s) (catch Exception _ nil))]
	    :when d] d))))

(defn unparse
  "Returns a string representing the given DateTime instance in UTC and in the
  form determined by the given formatter."
  [#^DateTimeFormatter fmt #^DateTime dt]
  (.print fmt dt))

(defn show-formatters
  "Shows how a given DateTime, or by default the current time, would be
  formatted with each of the available printing formatters."
  ([] (show-formatters (now)))
  ([#^DateTime dt]
    (doseq [p (sort printers)]
      (let [fmt (formatters p)]
        (printf "%-40s%s\n" p (unparse fmt dt))))))<|MERGE_RESOLUTION|>--- conflicted
+++ resolved
@@ -43,8 +43,6 @@
      (formatter fmts utc))
   ([#^String fmts #^DateTimeZone dtz]
      (.withZone (DateTimeFormat/forPattern fmts) dtz)))
-<<<<<<< HEAD
-=======
 
 (defn with-chronology
   "Return a copy of a formatter that uses the given Chronology."
@@ -65,7 +63,6 @@
   "Return a copy of a formatter that uses the given DateTimeZone."
   [#^DateTimeFormatter f #^DateTimeZone dtz]
   (.withZone f dtz))
->>>>>>> 6fbe73e8
 
 (defvar formatters
   (into {} (map
